defmodule Membrane.H26x.Parser do
  @moduledoc false

  alias Membrane.H26x.AUSplitter

  @typedoc """
  Stream structure of the NALUs. In case it's not `:annexb` format, it contains an information
  about the size of each NALU's prefix describing their length.
  """
  @type stream_structure :: :annexb | {codec_tag :: atom(), nalu_length_size :: pos_integer()}

  @type parameter_sets :: tuple()
  @type stream_format :: Membrane.StreamFormat.t()
  @type state :: Membrane.Element.state()
  @type alignment :: :bytestream | :nalu | :au
  @type raw_stream_structure ::
          :annexb | {codec_tag :: atom(), decoder_configuration_record :: binary()}

  @doc """
  Invoked each time a new stream format arrives. It should return a tuple of 3
  elements: the alignment of the NALUs, the stream structure and the parameter sets.
  """
  @callback parse_raw_input_stream_structure(stream_format()) ::
              {alignment(), stream_structure(), parameter_sets()}

  @doc """
  Invoked for each parsed access unit and when a new stream format arrives.

  Indicate whether parameter sets should be removed from the stream.
  """
  @callback remove_parameter_sets_from_stream?(stream_structure()) :: boolean()

  @doc """
  Invoked each time a new stream format or new parameter sets arrives.

  The callback receives the new parameter sets (retrieved from the new stream format or from the access units),
  the last sent stream format and the state of the parser.

  Returns the new stream format or `nil`.
  """
<<<<<<< HEAD
  @callback generate_stream_format(
              parameter_sets(),
              last_sent_stream_format :: stream_format(),
              state()
            ) :: stream_format() | nil

  @doc """
  Invoked for each parsed access unit.
  """
  @callback get_parameter_sets(AUSplitter.access_unit()) :: parameter_sets()
=======
  @type stream_structure :: :annexb | {:avc1 | :avc3, nalu_length_size :: pos_integer()}

  @typep raw_stream_structure :: H264.stream_structure()
  @typep state :: Membrane.Element.state()
  @typep callback_return :: Membrane.Element.Base.callback_return()

  @nalu_length_size 4

  def_input_pad :input,
    flow_control: :auto,
    accepted_format: any_of(%RemoteStream{type: :bytestream}, H264)

  def_output_pad :output,
    flow_control: :auto,
    accepted_format:
      %H264{alignment: alignment, nalu_in_metadata?: true} when alignment in [:nalu, :au]

  def_options spss: [
                spec: [binary()],
                default: [],
                description: """
                Sequence Parameter Set NAL unit binary payloads - if absent in the stream, should
                be provided via this option (only available for `:annexb` output stream structure).
                """
              ],
              ppss: [
                spec: [binary()],
                default: [],
                description: """
                Picture Parameter Set NAL unit binary payloads - if absent in the stream, should
                be provided via this option (only available for `:annexb` output stream structure).
                """
              ],
              output_alignment: [
                spec: :au | :nalu,
                default: :au,
                description: """
                Alignment of the buffers produced as an output of the parser.
                If set to `:au`, each output buffer will be a single access unit.
                Otherwise, if set to `:nalu`, each output buffer will be a single NAL unit.
                Defaults to `:au`.
                """
              ],
              skip_until_keyframe: [
                spec: boolean(),
                default: true,
                description: """
                Determines whether to drop the stream until the first key frame is received.
                """
              ],
              repeat_parameter_sets: [
                spec: boolean(),
                default: false,
                description: """
                Repeat all parameter sets (`sps` and `pps`) on each IDR picture.

                Parameter sets may be retrieved from:
                  * The stream
                  * `Parser` options.
                  * Decoder Configuration Record, sent in `:acv1` and `:avc3` stream types
                """
              ],
              output_stream_structure: [
                spec:
                  nil
                  | :annexb
                  | :avc1
                  | :avc3
                  | {:avc1 | :avc3, nalu_length_size :: pos_integer()},
                default: nil,
                description: """
                format of the outgoing H264 stream, if set to `:annexb` NALUs will be separated by
                a start code (0x(00)000001) or if set to `:avc3` or `:avc1` they will be prefixed by their size.
                Additionally for `:avc1` and `:avc3` a tuple can be passed containing the atom and
                `nalu_length_size` that determines the size in bytes of each NALU's field
                describing their length (by default 4). In avc1 output streams the PPSs and SPSs will be
                transported in the DCR, when in avc3 they will be present only in the stream (in-band).
                If not provided or set to nil the stream's structure will remain unchanged.
                """
              ],
              generate_best_effort_timestamps: [
                spec:
                  false
                  | %{
                      :framerate => {pos_integer(), pos_integer()},
                      optional(:add_dts_offset) => boolean()
                    },
                default: false,
                description: """
                Generates timestamps based on given `framerate`.

                This option works only when `Membrane.RemoteStream` format arrives.

                Keep in mind that the generated timestamps may be inaccurate and lead
                to video getting out of sync with other media, therefore h264 should
                be kept in a container that stores the timestamps alongside.

                By default, the parser adds negative DTS offset to the timestamps,
                so that in case of frame reorder (which always happens when B frames
                are present) the DTS was always bigger than PTS. If that is not desired,
                you can set `add_dts_offset: false`.
                """
              ]

  @impl true
  def handle_init(_ctx, opts) do
    output_stream_structure =
      case opts.output_stream_structure do
        :avc3 -> {:avc3, @nalu_length_size}
        :avc1 -> {:avc1, @nalu_length_size}
        stream_structure -> stream_structure
      end
>>>>>>> db97a729

  @doc """
  Invoked for each parsed access unit.

  Returns `true` if the access unit is a keyframe.
  """
  @callback keyframe?(AUSplitter.access_unit()) :: boolean()

  @optional_callbacks parse_raw_input_stream_structure: 1,
                      remove_parameter_sets_from_stream?: 1,
                      generate_stream_format: 3,
                      get_parameter_sets: 1,
                      keyframe?: 1

  defmacro __using__(options) do
    au_splitter = Keyword.fetch!(options, :au_splitter)
    nalu_parser = Keyword.fetch!(options, :nalu_parser)
    au_timestamp_generator = Keyword.fetch!(options, :au_timestamp_generator)
    metadata_key = Keyword.fetch!(options, :metadata_key)

    quote location: :keep do
      use Membrane.Filter

      @behaviour unquote(__MODULE__)

      alias Membrane.Buffer
      alias Membrane.Element.{Action, CallbackContext}
      alias Membrane.H26x.{AUSplitter, AUTimestampGenerator, NALu, NALuSplitter}

<<<<<<< HEAD
      @typep stream_format :: Membrane.StreamFormat.t()
      @typep state :: Membrane.Element.state()
      @typep callback_return :: Membrane.Element.Base.callback_return()

      @impl true
      def handle_init(_ctx, opts) do
        {au_timestamp_generator, framerate} =
          get_timestamp_generator(opts.generate_best_effort_timestamps)

        state =
          %{
            nalu_splitter: nil,
            nalu_parser: nil,
            au_splitter: unquote(au_splitter).new(),
            au_timestamp_generator: au_timestamp_generator,
            framerate: framerate,
            mode: nil,
            profile: nil,
            previous_buffer_timestamps: nil,
            output_alignment: opts.output_alignment,
            frame_prefix: <<>>,
            skip_until_keyframe: opts.skip_until_keyframe,
            repeat_parameter_sets: opts.repeat_parameter_sets,
            initial_parameter_sets: opts.initial_parameter_sets,
            cached_parameter_sets: empty_parameter_sets(opts.initial_parameter_sets),
            input_stream_structure: nil,
            output_stream_structure: opts.output_stream_structure
          }
=======
    {actions, state} =
      cond do
        is_first_received_stream_format ->
          output_stream_structure =
            if is_nil(state.output_stream_structure),
              do: input_stream_structure,
              else: state.output_stream_structure

          {[],
           %{
             state
             | mode: mode,
               nalu_splitter: NALuSplitter.new(input_stream_structure),
               nalu_parser: NALuParser.new(input_stream_structure),
               input_stream_structure: input_stream_structure,
               output_stream_structure: output_stream_structure,
               framerate: Map.get(stream_format, :framerate) || state.framerate
           }}
>>>>>>> db97a729

        {[], state}
      end

<<<<<<< HEAD
      @impl true
      def handle_stream_format(:input, stream_format, ctx, state) do
        {alignment, input_stream_structure, parameter_sets} =
          parse_raw_input_stream_structure(stream_format)

        is_first_received_stream_format = is_nil(ctx.pads.output.stream_format)

        mode = get_mode_from_alignment(alignment)

        state =
          cond do
            is_first_received_stream_format ->
              output_stream_structure =
                if is_nil(state.output_stream_structure),
                  do: input_stream_structure,
                  else: state.output_stream_structure

              %{
                state
                | mode: mode,
                  nalu_splitter: NALuSplitter.new(input_stream_structure),
                  nalu_parser: unquote(nalu_parser).new(input_stream_structure),
                  input_stream_structure: input_stream_structure,
                  output_stream_structure: output_stream_structure,
                  framerate: Map.get(stream_format, :framerate) || state.framerate
              }

            not is_input_stream_structure_change_allowed?(
              input_stream_structure,
              state.input_stream_structure
            ) ->
              raise "stream structure cannot be fundamentally changed during stream"

            mode != state.mode ->
              raise "mode cannot be changed during stream"

            true ->
              state
          end

        incoming_parameter_sets =
          get_stream_format_parameter_sets(
            input_stream_structure,
            parameter_sets,
            is_first_received_stream_format,
            state
          )

        process_stream_format_parameter_sets(
          incoming_parameter_sets,
          ctx.pads.output.stream_format,
          state
        )
=======
        mode != state.mode ->
          {actions, state} = clean_state(state, ctx)
          state = %{state | mode: mode}
          {actions, state}

        true ->
          {[], state}
>>>>>>> db97a729
      end

      @impl true
      def handle_process(:input, %Membrane.Buffer{} = buffer, ctx, state) do
        old_stream_format = ctx.pads.output.stream_format

<<<<<<< HEAD
        {payload, state} =
          case state.frame_prefix do
            <<>> -> {buffer.payload, state}
            prefix -> {prefix <> buffer.payload, %{state | frame_prefix: <<>>}}
          end
=======
    {parameter_sets_actions, state} =
      process_stream_format_parameter_sets(incoming_spss, incoming_ppss, ctx, state)

    {actions ++ parameter_sets_actions, state}
  end

  @impl true
  def handle_buffer(:input, %Membrane.Buffer{} = buffer, ctx, state) do
    {payload, state} =
      case state.frame_prefix do
        <<>> -> {buffer.payload, state}
        prefix -> {prefix <> buffer.payload, %{state | frame_prefix: <<>>}}
      end
>>>>>>> db97a729

        is_nalu_aligned = state.mode != :bytestream

        {nalus_payloads, nalu_splitter} =
          NALuSplitter.split(payload, is_nalu_aligned, state.nalu_splitter)

        timestamps = {buffer.pts, buffer.dts}

        {nalus, nalu_parser} =
          unquote(nalu_parser).parse_nalus(nalus_payloads, timestamps, state.nalu_parser)

        is_au_aligned = state.mode == :au_aligned

        {access_units, au_splitter} =
          unquote(au_splitter).split(nalus, is_au_aligned, state.au_splitter)

        {actions, state} = prepare_actions_for_aus(access_units, ctx, state)

        state = %{
          state
          | nalu_splitter: nalu_splitter,
            nalu_parser: nalu_parser,
            au_splitter: au_splitter
        }

        {actions, state}
      end

      @impl true
      def handle_end_of_stream(:input, ctx, state) when state.mode != :au_aligned do
        {last_nalu_payload, nalu_splitter} = NALuSplitter.split(<<>>, true, state.nalu_splitter)

        {last_nalu, nalu_parser} =
          unquote(nalu_parser).parse_nalus(last_nalu_payload, state.nalu_parser)

        {aus, au_splitter} = unquote(au_splitter).split(last_nalu, true, state.au_splitter)
        {actions, state} = prepare_actions_for_aus(aus, ctx, state)

        actions = if stream_format_sent?(actions, ctx), do: actions, else: []

        state = %{
          state
          | nalu_splitter: nalu_splitter,
            nalu_parser: nalu_parser,
            au_splitter: au_splitter
        }

        {actions ++ [end_of_stream: :output], state}
      end

      @impl true
      def handle_end_of_stream(_pad, _ctx, state) do
        {[end_of_stream: :output], state}
      end

      @impl true
      def parse_raw_input_stream_structure(stream_structure) do
        raise "parse_raw_input_stream_structure/1 not implemented"
      end

      @impl true
      def remove_parameter_sets_from_stream?(stream_structure) do
        raise "remove_parameter_sets_from_stream?/1 not implemented"
      end

      @impl true
      def generate_stream_format(parameter_sets, last_sent_stream_format, state) do
        raise "generate_stream_format/3 not implemented"
      end

      @impl true
      def get_parameter_sets(au) do
        raise "get_parameter_sets/1 not implemented"
      end

      @impl true
      def keyframe?(au) do
        raise "keyframe?/1 not implemented"
      end

      @spec get_timestamp_generator(false | map()) :: term()
      defp get_timestamp_generator(false), do: {nil, nil}

      defp get_timestamp_generator(generate_best_effort_timestamps) do
        {unquote(au_timestamp_generator).new(generate_best_effort_timestamps),
         generate_best_effort_timestamps.framerate}
      end

      @spec get_mode_from_alignment(:au | :nalu | :bytestream) ::
              :au_aligned | :nalu_aligned | :bytestream
      defp get_mode_from_alignment(alignment) do
        case alignment do
          :au -> :au_aligned
          :nalu -> :nalu_aligned
          :bytestream -> :bytestream
        end
      end

      @spec is_input_stream_structure_change_allowed?(
              unquote(__MODULE__).stream_structure(),
              unquote(__MODULE__).stream_structure()
            ) :: boolean()
      defp is_input_stream_structure_change_allowed?(:annexb, :annexb), do: true
      defp is_input_stream_structure_change_allowed?({codec_tag, _}, {codec_tag, _}), do: true

      defp is_input_stream_structure_change_allowed?(_stream_structure1, _stream_structure2),
        do: false

      @spec get_stream_format_parameter_sets(
              unquote(__MODULE__).stream_structure(),
              unquote(__MODULE__).parameter_sets(),
              boolean(),
              state()
            ) :: unquote(__MODULE__).parameter_sets()
      defp get_stream_format_parameter_sets(:annexb, _pss, is_first_received_stream_format, state) do
        if is_first_received_stream_format,
          do: state.initial_parameter_sets,
          else: empty_parameter_sets(state.initial_parameter_sets)
      end

      defp get_stream_format_parameter_sets(
             _stream_structure,
             parameter_sets,
             _is_first_received_stream_format,
             state
           ) do
        Tuple.to_list(parameter_sets)
        |> Enum.zip(Tuple.to_list(state.cached_parameter_sets))
        |> Enum.map(fn {new_ps, cached_ps} -> new_ps -- Enum.map(cached_ps, & &1.payload) end)
        |> List.to_tuple()
      end

      defp empty_parameter_sets(parameter_sets) do
        Enum.map(1..tuple_size(parameter_sets), fn _id -> [] end)
        |> List.to_tuple()
      end

      @spec process_stream_format_parameter_sets(
              unquote(__MODULE__).parameter_sets(),
              stream_format() | nil,
              state()
            ) :: callback_return()
      defp process_stream_format_parameter_sets(parameter_sets, stream_format, state) do
        if remove_parameter_sets_from_stream?(state.output_stream_structure) do
          {parsed_parameter_sets, nalu_parser} =
            Enum.map_reduce(Tuple.to_list(parameter_sets), state.nalu_parser, fn ps,
                                                                                 nalu_parser ->
              unquote(nalu_parser).parse_nalus(ps, {nil, nil}, false, nalu_parser)
            end)

          state = %{state | nalu_parser: nalu_parser}
          process_new_parameter_sets(List.to_tuple(parsed_parameter_sets), stream_format, state)
        else
          frame_prefix =
            unquote(nalu_parser).prefix_nalus_payloads(
              flatten_parameter_sets(parameter_sets),
              state.input_stream_structure
            )

          {[], %{state | frame_prefix: frame_prefix}}
        end
      end

      @spec process_new_parameter_sets(
              unquote(__MODULE__).parameter_sets(),
              stream_format() | nil,
              state()
            ) :: callback_return()
      defp process_new_parameter_sets(parameter_sets, last_sent_stream_format, state) do
        updated_parameter_sets = merge_parameter_sets(parameter_sets, state.cached_parameter_sets)
        state = %{state | cached_parameter_sets: updated_parameter_sets}

        stream_format_candidate =
          generate_stream_format(parameter_sets, last_sent_stream_format, state)

        if stream_format_candidate in [last_sent_stream_format, nil] do
          {[], state}
        else
          {[stream_format: {:output, stream_format_candidate}],
           %{state | profile: stream_format_candidate.profile}}
        end
      end

      @spec prepare_actions_for_aus([AUSplitter.access_unit()], CallbackContext.t(), state()) ::
              callback_return()
      defp prepare_actions_for_aus(aus, ctx, state) do
        Enum.flat_map_reduce(aus, state, fn au, state ->
          {au, stream_format, state} = process_au_parameter_sets(au, ctx, state)
          {{pts, dts}, state} = prepare_timestamps(au, state)

          {should_skip_au, state} = skip_au?(au, state)

          buffers_actions =
            if should_skip_au do
              []
            else
              buffers =
                wrap_into_buffer(au, pts, dts, state.output_alignment, state)

              [buffer: {:output, buffers}]
            end

          {stream_format ++ buffers_actions, state}
        end)
      end

      @spec process_au_parameter_sets(AUSplitter.access_unit(), CallbackContext.t(), state()) ::
              {AUSplitter.access_unit(), [Action.t()], state()}
      defp process_au_parameter_sets(au, ctx, state) do
        old_stream_format = ctx.pads.output.stream_format
        parameter_sets = get_parameter_sets(au)

        {stream_format, state} =
          process_new_parameter_sets(parameter_sets, old_stream_format, state)

        au =
          if remove_parameter_sets_from_stream?(state.output_stream_structure) do
            Enum.filter(au, &(&1 not in flatten_parameter_sets(parameter_sets)))
          else
            maybe_add_parameter_sets(au, state)
            |> delete_duplicate_parameter_sets(state)
          end

        {au, stream_format, state}
      end

      @spec merge_parameter_sets(
              unquote(__MODULE__).parameter_sets(),
              unquote(__MODULE__).parameter_sets()
            ) :: unquote(__MODULE__).parameter_sets()
      defp merge_parameter_sets(new_parameter_sets, cached_parameter_sets) do
        Tuple.to_list(cached_parameter_sets)
        |> Enum.zip(Tuple.to_list(new_parameter_sets))
        |> Enum.map(fn {cached_pss, new_pss} ->
          payloads = Enum.map(cached_pss, & &1.payload)
          cached_pss ++ Enum.filter(new_pss, &(&1.payload not in payloads))
        end)
        |> List.to_tuple()
      end

      @spec maybe_add_parameter_sets(AUSplitter.access_unit(), state()) ::
              AUSplitter.access_unit()
      defp maybe_add_parameter_sets(au, %{repeat_parameter_sets: false}), do: au

      defp maybe_add_parameter_sets(au, state) do
        if keyframe?(au), do: flatten_parameter_sets(state.cached_parameter_sets) ++ au, else: au
      end

      @spec delete_duplicate_parameter_sets(AUSplitter.access_unit(), state()) ::
              AUSplitter.access_unit()
      defp delete_duplicate_parameter_sets(au, state) do
        if keyframe?(au), do: Enum.uniq(au), else: au
      end

      @spec skip_au?(AUSplitter.access_unit(), state()) :: {boolean(), state()}
      defp skip_au?(au, state) do
        has_seen_keyframe? =
          Enum.all?(au, &(&1.status == :valid)) and keyframe?(au)

        state = %{
          state
          | skip_until_keyframe: state.skip_until_keyframe and not has_seen_keyframe?
        }

        {Enum.any?(au, &(&1.status == :error)) or state.skip_until_keyframe, state}
      end

      @spec prepare_timestamps(AUSplitter.access_unit(), state()) ::
              {{Membrane.Time.t(), Membrane.Time.t()}, state()}
      defp prepare_timestamps(au, state) do
        if state.mode == :bytestream and state.au_timestamp_generator do
          {timestamps, timestamp_generator} =
            unquote(au_timestamp_generator).generate_ts_with_constant_framerate(
              au,
              state.au_timestamp_generator
            )

          {timestamps, %{state | au_timestamp_generator: timestamp_generator}}
        else
          {List.last(au).timestamps, state}
        end
      end

      @spec wrap_into_buffer(
              AUSplitter.access_unit(),
              Membrane.Time.t(),
              Membrane.Time.t(),
              :au | :nalu,
              state()
            ) :: Buffer.t() | [Buffer.t()]
      defp wrap_into_buffer(access_unit, pts, dts, :au, state) do
        Enum.reduce(access_unit, <<>>, fn nalu, acc ->
          acc <>
            unquote(nalu_parser).get_prefixed_nalu_payload(nalu, state.output_stream_structure)
        end)
        |> then(fn payload ->
          %Buffer{
            payload: payload,
            metadata: prepare_au_metadata(access_unit),
            pts: pts,
            dts: dts
          }
        end)
      end

      defp wrap_into_buffer(access_unit, pts, dts, :nalu, state) do
        access_unit
        |> Enum.zip(prepare_nalus_metadata(access_unit))
        |> Enum.map(fn {nalu, metadata} ->
          %Buffer{
            payload:
              unquote(nalu_parser).get_prefixed_nalu_payload(nalu, state.output_stream_structure),
            metadata: metadata,
            pts: pts,
            dts: dts
          }
        end)
      end

      @spec prepare_au_metadata(AUSplitter.access_unit()) :: Buffer.metadata()
      defp prepare_au_metadata(nalus) do
        is_keyframe? = keyframe?(nalus)

        nalus =
          nalus
          |> Enum.with_index()
          |> Enum.map(fn {nalu, i} ->
            %{metadata: Map.put(%{}, unquote(metadata_key), %{type: nalu.type})}
            |> Bunch.then_if(
              i == 0,
              &put_in(&1, [:metadata, unquote(metadata_key), :new_access_unit], %{
                key_frame?: is_keyframe?
              })
            )
            |> Bunch.then_if(
              i == length(nalus) - 1,
              &put_in(&1, [:metadata, unquote(metadata_key), :end_access_unit], true)
            )
          end)

        %{unquote(metadata_key) => %{key_frame?: is_keyframe?, nalus: nalus}}
      end

      @spec prepare_nalus_metadata(AUSplitter.access_unit()) :: [Buffer.metadata()]
      defp prepare_nalus_metadata(nalus) do
        is_keyframe? = keyframe?(nalus)

        Enum.with_index(nalus)
        |> Enum.map(fn {nalu, i} ->
          Map.put(%{}, unquote(metadata_key), %{type: nalu.type})
          |> Bunch.then_if(
            i == 0,
            &put_in(&1, [unquote(metadata_key), :new_access_unit], %{key_frame?: is_keyframe?})
          )
          |> Bunch.then_if(
            i == length(nalus) - 1,
            &put_in(&1, [unquote(metadata_key), :end_access_unit], true)
          )
        end)
      end

      @spec flatten_parameter_sets(unquote(__MODULE__).parameter_sets()) :: list()
      defp flatten_parameter_sets(parameter_sets) do
        Tuple.to_list(parameter_sets) |> List.flatten()
      end

      @spec stream_format_sent?([Action.t()], CallbackContext.t()) :: boolean()
      defp stream_format_sent?(actions, %{pads: %{output: %{stream_format: nil}}}),
        do: Enum.any?(actions, &match?({:stream_format, _stream_format}, &1))

      defp stream_format_sent?(_actions, _ctx), do: true

      defoverridable handle_init: 2,
                     parse_raw_input_stream_structure: 1,
                     remove_parameter_sets_from_stream?: 1,
                     generate_stream_format: 3,
                     get_parameter_sets: 1,
                     keyframe?: 1
    end
  end
<<<<<<< HEAD
=======

  @spec stream_format_sent?([Action.t()], CallbackContext.t()) :: boolean()
  defp stream_format_sent?(actions, %{pads: %{output: %{stream_format: nil}}}),
    do: Enum.any?(actions, &match?({:stream_format, _stream_format}, &1))

  defp stream_format_sent?(_actions, _ctx), do: true

  defp clean_state(state, ctx) do
    {nalus_payloads, nalu_splitter} = NALuSplitter.split(<<>>, true, state.nalu_splitter)
    {nalus, nalu_parser} = NALuParser.parse_nalus(nalus_payloads, state.nalu_parser)
    {access_units, au_splitter} = AUSplitter.split(nalus, true, state.au_splitter)

    state = %{
      state
      | nalu_splitter: nalu_splitter,
        nalu_parser: nalu_parser,
        au_splitter: au_splitter
    }

    prepare_actions_for_aus(access_units, ctx, state)
  end
>>>>>>> db97a729
end<|MERGE_RESOLUTION|>--- conflicted
+++ resolved
@@ -38,7 +38,6 @@
 
   Returns the new stream format or `nil`.
   """
-<<<<<<< HEAD
   @callback generate_stream_format(
               parameter_sets(),
               last_sent_stream_format :: stream_format(),
@@ -49,121 +48,7 @@
   Invoked for each parsed access unit.
   """
   @callback get_parameter_sets(AUSplitter.access_unit()) :: parameter_sets()
-=======
-  @type stream_structure :: :annexb | {:avc1 | :avc3, nalu_length_size :: pos_integer()}
-
-  @typep raw_stream_structure :: H264.stream_structure()
-  @typep state :: Membrane.Element.state()
-  @typep callback_return :: Membrane.Element.Base.callback_return()
-
-  @nalu_length_size 4
-
-  def_input_pad :input,
-    flow_control: :auto,
-    accepted_format: any_of(%RemoteStream{type: :bytestream}, H264)
-
-  def_output_pad :output,
-    flow_control: :auto,
-    accepted_format:
-      %H264{alignment: alignment, nalu_in_metadata?: true} when alignment in [:nalu, :au]
-
-  def_options spss: [
-                spec: [binary()],
-                default: [],
-                description: """
-                Sequence Parameter Set NAL unit binary payloads - if absent in the stream, should
-                be provided via this option (only available for `:annexb` output stream structure).
-                """
-              ],
-              ppss: [
-                spec: [binary()],
-                default: [],
-                description: """
-                Picture Parameter Set NAL unit binary payloads - if absent in the stream, should
-                be provided via this option (only available for `:annexb` output stream structure).
-                """
-              ],
-              output_alignment: [
-                spec: :au | :nalu,
-                default: :au,
-                description: """
-                Alignment of the buffers produced as an output of the parser.
-                If set to `:au`, each output buffer will be a single access unit.
-                Otherwise, if set to `:nalu`, each output buffer will be a single NAL unit.
-                Defaults to `:au`.
-                """
-              ],
-              skip_until_keyframe: [
-                spec: boolean(),
-                default: true,
-                description: """
-                Determines whether to drop the stream until the first key frame is received.
-                """
-              ],
-              repeat_parameter_sets: [
-                spec: boolean(),
-                default: false,
-                description: """
-                Repeat all parameter sets (`sps` and `pps`) on each IDR picture.
-
-                Parameter sets may be retrieved from:
-                  * The stream
-                  * `Parser` options.
-                  * Decoder Configuration Record, sent in `:acv1` and `:avc3` stream types
-                """
-              ],
-              output_stream_structure: [
-                spec:
-                  nil
-                  | :annexb
-                  | :avc1
-                  | :avc3
-                  | {:avc1 | :avc3, nalu_length_size :: pos_integer()},
-                default: nil,
-                description: """
-                format of the outgoing H264 stream, if set to `:annexb` NALUs will be separated by
-                a start code (0x(00)000001) or if set to `:avc3` or `:avc1` they will be prefixed by their size.
-                Additionally for `:avc1` and `:avc3` a tuple can be passed containing the atom and
-                `nalu_length_size` that determines the size in bytes of each NALU's field
-                describing their length (by default 4). In avc1 output streams the PPSs and SPSs will be
-                transported in the DCR, when in avc3 they will be present only in the stream (in-band).
-                If not provided or set to nil the stream's structure will remain unchanged.
-                """
-              ],
-              generate_best_effort_timestamps: [
-                spec:
-                  false
-                  | %{
-                      :framerate => {pos_integer(), pos_integer()},
-                      optional(:add_dts_offset) => boolean()
-                    },
-                default: false,
-                description: """
-                Generates timestamps based on given `framerate`.
-
-                This option works only when `Membrane.RemoteStream` format arrives.
-
-                Keep in mind that the generated timestamps may be inaccurate and lead
-                to video getting out of sync with other media, therefore h264 should
-                be kept in a container that stores the timestamps alongside.
-
-                By default, the parser adds negative DTS offset to the timestamps,
-                so that in case of frame reorder (which always happens when B frames
-                are present) the DTS was always bigger than PTS. If that is not desired,
-                you can set `add_dts_offset: false`.
-                """
-              ]
-
-  @impl true
-  def handle_init(_ctx, opts) do
-    output_stream_structure =
-      case opts.output_stream_structure do
-        :avc3 -> {:avc3, @nalu_length_size}
-        :avc1 -> {:avc1, @nalu_length_size}
-        stream_structure -> stream_structure
-      end
->>>>>>> db97a729
-
+  
   @doc """
   Invoked for each parsed access unit.
 
@@ -192,7 +77,6 @@
       alias Membrane.Element.{Action, CallbackContext}
       alias Membrane.H26x.{AUSplitter, AUTimestampGenerator, NALu, NALuSplitter}
 
-<<<<<<< HEAD
       @typep stream_format :: Membrane.StreamFormat.t()
       @typep state :: Membrane.Element.state()
       @typep callback_return :: Membrane.Element.Base.callback_return()
@@ -221,31 +105,10 @@
             input_stream_structure: nil,
             output_stream_structure: opts.output_stream_structure
           }
-=======
-    {actions, state} =
-      cond do
-        is_first_received_stream_format ->
-          output_stream_structure =
-            if is_nil(state.output_stream_structure),
-              do: input_stream_structure,
-              else: state.output_stream_structure
-
-          {[],
-           %{
-             state
-             | mode: mode,
-               nalu_splitter: NALuSplitter.new(input_stream_structure),
-               nalu_parser: NALuParser.new(input_stream_structure),
-               input_stream_structure: input_stream_structure,
-               output_stream_structure: output_stream_structure,
-               framerate: Map.get(stream_format, :framerate) || state.framerate
-           }}
->>>>>>> db97a729
 
         {[], state}
       end
 
-<<<<<<< HEAD
       @impl true
       def handle_stream_format(:input, stream_format, ctx, state) do
         {alignment, input_stream_structure, parameter_sets} =
@@ -280,7 +143,9 @@
               raise "stream structure cannot be fundamentally changed during stream"
 
             mode != state.mode ->
-              raise "mode cannot be changed during stream"
+              {actions, state} = clean_state(state, ctx)
+              state = %{state | mode: mode}
+              {actions, state}
 
             true ->
               state
@@ -299,42 +164,17 @@
           ctx.pads.output.stream_format,
           state
         )
-=======
-        mode != state.mode ->
-          {actions, state} = clean_state(state, ctx)
-          state = %{state | mode: mode}
-          {actions, state}
-
-        true ->
-          {[], state}
->>>>>>> db97a729
       end
 
       @impl true
       def handle_process(:input, %Membrane.Buffer{} = buffer, ctx, state) do
         old_stream_format = ctx.pads.output.stream_format
 
-<<<<<<< HEAD
         {payload, state} =
           case state.frame_prefix do
             <<>> -> {buffer.payload, state}
             prefix -> {prefix <> buffer.payload, %{state | frame_prefix: <<>>}}
           end
-=======
-    {parameter_sets_actions, state} =
-      process_stream_format_parameter_sets(incoming_spss, incoming_ppss, ctx, state)
-
-    {actions ++ parameter_sets_actions, state}
-  end
-
-  @impl true
-  def handle_buffer(:input, %Membrane.Buffer{} = buffer, ctx, state) do
-    {payload, state} =
-      case state.frame_prefix do
-        <<>> -> {buffer.payload, state}
-        prefix -> {prefix <> buffer.payload, %{state | frame_prefix: <<>>}}
-      end
->>>>>>> db97a729
 
         is_nalu_aligned = state.mode != :bytestream
 
@@ -706,6 +546,21 @@
         do: Enum.any?(actions, &match?({:stream_format, _stream_format}, &1))
 
       defp stream_format_sent?(_actions, _ctx), do: true
+      
+      defp clean_state(state, ctx) do
+        {nalus_payloads, nalu_splitter} = NALuSplitter.split(<<>>, true, state.nalu_splitter)
+        {nalus, nalu_parser} = NALuParser.parse_nalus(nalus_payloads, state.nalu_parser)
+        {access_units, au_splitter} = AUSplitter.split(nalus, true, state.au_splitter)
+
+        state = %{
+          state
+          | nalu_splitter: nalu_splitter,
+            nalu_parser: nalu_parser,
+            au_splitter: au_splitter
+        }
+
+        prepare_actions_for_aus(access_units, ctx, state)
+      end
 
       defoverridable handle_init: 2,
                      parse_raw_input_stream_structure: 1,
@@ -715,28 +570,4 @@
                      keyframe?: 1
     end
   end
-<<<<<<< HEAD
-=======
-
-  @spec stream_format_sent?([Action.t()], CallbackContext.t()) :: boolean()
-  defp stream_format_sent?(actions, %{pads: %{output: %{stream_format: nil}}}),
-    do: Enum.any?(actions, &match?({:stream_format, _stream_format}, &1))
-
-  defp stream_format_sent?(_actions, _ctx), do: true
-
-  defp clean_state(state, ctx) do
-    {nalus_payloads, nalu_splitter} = NALuSplitter.split(<<>>, true, state.nalu_splitter)
-    {nalus, nalu_parser} = NALuParser.parse_nalus(nalus_payloads, state.nalu_parser)
-    {access_units, au_splitter} = AUSplitter.split(nalus, true, state.au_splitter)
-
-    state = %{
-      state
-      | nalu_splitter: nalu_splitter,
-        nalu_parser: nalu_parser,
-        au_splitter: au_splitter
-    }
-
-    prepare_actions_for_aus(access_units, ctx, state)
-  end
->>>>>>> db97a729
 end